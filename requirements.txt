torch>=1.7  # TODO: regenerate weights with lower PT version
torchmetrics
torchvision>=0.8  # TODO: lower to 0.7 after PT 1.6
pytorch_lightning==1.3.0rc1
lightning-bolts>=0.3.3
PyYAML>=5.1
Pillow>=7.2
transformers>=4.0
pytorch-tabnet==3.1
datasets>=1.2, <1.3
pandas>=1.1
scikit-learn>=0.24
numpy  # comes with 3rd-party dependency
tqdm  # comes with 3rd-party dependency
rouge-score>=0.0.4
sentencepiece>=0.1.95
filelock  # comes with 3rd-party dependency
pycocotools>=2.0.2 ; python_version >= "3.7"
kornia>=0.5.0
<<<<<<< HEAD
pytorchvideo
=======
matplotlib  # used by the visualisation callback
>>>>>>> 3bb52836
<|MERGE_RESOLUTION|>--- conflicted
+++ resolved
@@ -17,8 +17,5 @@
 filelock  # comes with 3rd-party dependency
 pycocotools>=2.0.2 ; python_version >= "3.7"
 kornia>=0.5.0
-<<<<<<< HEAD
 pytorchvideo
-=======
-matplotlib  # used by the visualisation callback
->>>>>>> 3bb52836
+matplotlib  # used by the visualisation callback